# ataraxis-micro-controller

A C++ library for Arduino and Teensy microcontrollers that integrates user-defined hardware modules with Python clients
running Ataraxis software.

## Detailed Description

This library supports the concurrent operation of many different hardware modules by providing unified communication 
and task scheduling services. In turn, this allows developers to focus on implementing the hardware and logic of 
their modules. This is achieved via the 2 main parts of the library: the TransportLayer class and the microcontroller 
core classes.

The TransportLayer provides the serial protocol for bidirectionally communicating with a host-computer running the 
[ataraxis-transport-layer](https://github.com/Sun-Lab-NBB/ataraxis-transport-layer) Python library. It has been tuned 
for performance, achieving microsecond communication speeds while ensuring payload integrity. While the class is 
originally designed to support the microcontroller core classes, it can also be used independently in non-Ataraxis 
projects.

The microcontroller core provides the framework that integrates user-defined hardware with Python clients. To do so, it 
defines a shared API that can be integrated into user-defined modules by subclassing the (base) Module class defined by 
this library. It also provides the Kernel class that manages task scheduling during runtimes and the Communication 
class, which allows custom modules to communicate to the PC via the TransportLayer binding.

## Features

- Supports Arduino and Teensy microcontrollers built on SAM architecture.
- Provides an easy-to-implement API that integrates any custom hardware module with Python clients running Ataraxis
- software.
- Uses robust communication protocol that ensures data integrity via the Circular Redundancy Check (up to CRC-32) and 
Consistent Overhead Byte Stuffing payload encoding.
- Abstracts communication and microcontroller runtime management through a set of Core classes that can be tuned to 
optimize latency or throughput.
- GPL 3 License.

## Table of Contents

- [Dependencies](#dependencies)
- [Installation](#installation)
- [Usage](#usage)
- [Developers](#developers)
- [Authors](#authors)
- [License](#license)
- [Acknowledgements](#Acknowledgments)

## Dependencies

- An IDE or Framework capable of uploading microcontroller software. Use [Platformio](https://platformio.org/install) if
  you want to use the project the way it was built, tested, and used by the authors. Overall, it is highly encouraged to
  at
  least give this framework a try, as it greatly simplifies working with embedded projects.
  Alternatively, [Arduino IDE](https://www.arduino.cc/en/software) is also fully compatible with this project and
  satisfies this dependency.

- [Python](https://www.python.org/). This is only required for users that want to use the Platformio framework.
  Platformio is known to specifically require the standalone version of Python to be installed to work properly, so it
  is
  highly advised to install the latest stable Python version in addition to any environment manager you may already
  have.

For users, all other library dependencies are installed automatically for all supported installation methods (see
[Installation](#Installation) section). For developers, see the [Developers](#Developers) section for information on
installing additional development dependencies.

## Installation

### Source

Note, installation from source is ***highly discouraged*** for everyone who is not an active project developer.
Developers should see the [Developers](#Developers) section for more details on installing from source. The instructions
below assume you are ***not*** a developer and additionally only cover source installation with Platformio, as this is
the only framework that may benefit from installation from source.

1. Download this repository to your local machine using your preferred method, such as Git-cloning.
2. Remove the 'main.cpp' file from the 'src' directory of the project.
3. Move all remaining 'src' directory contents into the appropriate destination ('include,' 'src' or 'libs') of your
   project.
4. Add ```include <serialized_transfer_protocol.h>``` to the top of the file(s) to access the STP API.

### Platformio

Best method:

1. Navigate to your platformio.ini file and add the following line to your target environment specification:
   ```lib_deps = inkaros/SerializedTransferProtocol_Microcontroller@^1.0.0```. If you already have lib_deps
   specification,
   add the library specification to the existing list of used libraries.
2. Add ```include <serialized_transfer_protocol.h>``` to the top of the file(s) to access the STP API.

Alternatively, you can use the following method to add the library via platformio GUI:

1. Use the following command from your CLI to navigate to platformio home page ```pio home```.
2. In the left-hand navigation panel, select the 'Libraries' menu.
3. Use the navigation bar of the 'Libraries' page to search for ```SerializedTransferProtocol_Microcontroller```.
4. Click on the discovered library and in the library window click ```Add to project``` button. Make sure the library is
   listed under 'inkaros' account (by Ivan Kondratyev).
5. Select the target project and let platformio do the necessary .ini file modifications for you.
6. Add ```include <serialized_transfer_protocol.h>``` to the top of the file(s) to access the STP API.

### Arduino IDE

Install this library using ArduinoIDE GUI:

1. Navigate to the Library Manager menu using the left-hand panel.
2. Use the search bar to search for ```SerializedTransferProtocol_Microcontroller```.
3. Select the desired library version and click on the ```Install``` button. Make sure the library is listed under
   'Inkaros' account (by Ivan Kondratyev).
4. Add ```include <serialized_transfer_protocol.h>``` to the top of the file(s) to access the STP API.

## Usage
See the API documentation[LINK STUB] for the detailed description of the project API and more use examples.


### TransportLayer
The TransportLayer class provides an intermediate-level API for bidirectional communication over USB or UART interfaces. 
It ensures proper encoding and decoding of data packets using the COBS (Consistent Overhead Byte Stuffing) protocol for 
framing and CRC (Cyclic Redundancy Check) for integrity verification. Internal buffers are used to stage outgoing and 
incoming payloads.

#### Packet Anatomy:
This class sends and receives data in the form of packets. Each packet is expected to adhere to the following general 
layout: \
\
`[START] [PAYLOAD SIZE] [COBS OVERHEAD] [PAYLOAD (1 to 254 bytes)] [DELIMITER] [CRC CHECKSUM (1 to 4 bytes)]`

When using WriteData() and ReadData() methods, the users are only working with the payload section of the overall
packet. The rest of the packet anatomy is controlled internally by this class and is not exposed to the users.

#### Quickstart
This is a minimal example of how to use this library. See the [examples](./examples) folder for .cpp implementations:

```
// Note, this example should run on both Arduino and Teensy boards.

// First, include the main STP class to access its' API.
include <transport_layer.h>

// Maximum outgoing payload size, in bytes. Cannot exceed 254 bytes due to COBS encoding.
uint8_t maximum_tx_payload_size = 254;

// Maximum incoming payload size, in bytes. Cannot exceed 254 bytes.
uint8_t maximum_rx_payload_size = 200;

// The minimal incoming payload size.
uint8_t minimum_payload_size = 1;

// These parameters jointly specify the CRC algorithm to be used fro the CRC calcualtion. The class automatically scales
// to work for 8-, 16- and 32-bit algorithms.
uint16_t polynomial = 0x1021;
uint16_t initial_value = 0xFFFF;
uint16_t final_xor_value = 0x0000;

// The value used to mark the beginning of transmitted packets in the byte-stream. 
uint8_t start_byte = 129;

// The value used to mark the end of the main packet section.
uint8_t delimiter_byte = 0;

// The number of microseconds that can separate the reception of any two consecutive bytes of the same packet.
uint32_t timeout = 20000; // In microseconds

// The reference to the Serial interface class. 
serial = Serial;

// Instantiates a new TransportLayer object.
TransportLayer<uint16_t, maximum_tx_payload_size, maximum_rx_payload_size, minimum_payload_size> tl_class(
    serial,
    polynomial,
    initial_value,
    final_xor_value,
    start_byte,
    delimiter_byte,
    timeout
);

void setup()
{
    Serial.begin(115200);  // Opens the Serial port, initiating PC communication
}


void loop()
{
    // Checks if data is available for reception.
    if (tl_class.Available())
    {
        // If the data is available, carries out the reception procedure (acually receives the byte-stream, parses the 
        // payload and makes it available for reading).
        bool data_received = tl_class.ReceiveData();
        
        // Provided that the reception was successful, reads the data, assumed to be the test array object
        if (data_received)
        {
            // Instantiates a simple test object
            uint8_t test_data[4] = {0, 0, 0, 0};
            
            // Reads the received data into the array object. 
            uint16_t next_index = tl_class.ReadData(test_data);
            
            // Instantiates a new object to send back to PC.
            uint8_t send_data[4] = {5, 6, 7, 8};
            
            // Writes the object to the transmission buffer, staging it to be sent witht he next SendData() command. 
            uint16_t add_index = tl_class.WriteData(send_data, 0);
            
            // This showcases a chained addition, where test_data is staged right after send_data.
            add_index = tl_class.WriteData(test_data, add_index);
            
            // Packages and sends the contents of the class transmission buffer that were written above to the PC.
            bool data_sent= tl_class.SendData();  // This also returns a boolean status.
        }
    }
}
```
#### Key Methods

##### Sending Data
When sending data, there are two key methods: `WriteData()` and `SendData()`. 
- The `WriteData()` method writes the input object as bytes into the `_transmission_buffer` payload region starting
  at the specified `start_index`.
- The `SendData()` method encodes the payload using COBS, calculates a CRC checksum, and transmits the contents of
  the transmission buffer as a serialized packet. To ensure correct data is sent, you must first populate the
  `_transmission_buffer` using `WriteData()`. Otherwise, `SendData()` will transmit whatever data is currently stored
  in the buffer.

```
// Generates the test array to be packaged and 'sent'
uint8_t test_array[10] = {1, 2, 3, 0, 0, 6, 0, 8, 0, 0};

// Writes the package into the _transmission_buffer
protocol.WriteData(test_array, 0);

// Sends the payload to the Stream buffer. If all steps of this process succeed, the method returns 'true'.
bool sent_status = protocol.SendData();
```

#### Receiving Data
When receiving data, there are three key methods:
- `Available()` checks if the reception buffer has enough bytes to justify reading. Returns True if there are bytes
  to be read from the transmission interface reception buffer, and False otherwise.
- `ReceiveData()` reads the incoming packet verifies it with CRC, and decodes it using COBS. If the packet was 
successfully received and unpacked, this method returns True, and returns False otherwise.
- `ReadData()` extracts the payload from the _reception_buffer. Reads the `requested_bytes` number of bytes from the 
`_reception_buffer` payload region starting at the `start_index` into the provided object.

```
if (tl_class.Available()) {
  tl_class.ReceiveData();
}
uint16_t value = 44321;
uint8_t array[10] = {1, 2, 3, 4, 5, 6, 7, 8, 9, 10};
struct MyStruct
{
  uint8_t a = 60;
  uint16_t b = 12345;
  uint32_t c = 1234567890;
} test_structure;

// Overwrites the test objects with the data stored inside the buffer
uint16_t next_index = tl_class.ReadData(value);
uint16_t next_index = tl_class.ReadData(array, next_index);
uint16_t next_index = tl_class.ReadData(test_structure, next_index);
```

### Communication

The Communication class provides a high-level interface for bidirectional communication between a microcontroller
(e.g., Arduino, Teensy) and a PC over a serial USB or UART port. To do so, it wraps the **TransportLayer** class and
uses it to serialize and transmit data using one of the predefined message layout protocols to determine payload
microstructure.

This class is tightly integrated with the Kernel and (base) Module classes, together forming the 'Core Triad' of the
AtaraxisMicroController library. Therefore, it is specifically optimized to transfer data between Kernel, Modules, and
their PC interfaces.

#### Prototypes
Prototypes are byte-codes packaged in Message packets that specify the data structure object that can be used to parse
the included object data.Currently, there are only six prototype codes supported, which define the types of data that can
be transmitted. All messages sent must conform to one of the supported prototype codes. The Prototype codes and the types 
of objects they encode are available from **communication_assets**. For prototype codes to work as expected, the microcontroller
and the PC need to share the same `prototype_code` to object mapping. \
Here’s an example of sending a message using a prototype code that specifies a  `TwoUnsignedBytes` object:
```
//TwoUnsignedBytes
uint8_t test_object[2] = {0}; 

const uint8_t module_type = 112;       // Example module type
const uint8_t module_id = 12;          // Example module ID
const uint8_t command = 88;            // Example command code
const uint8_t event_code = 221;        // Example event code
const communication_assets::kPrototypes prototype = communication_assets::kPrototypes::kTwoUnsignedBytes;

comm_class.SendDataMessage(command, event_code, prototype, test_object);
```

#### Outgoing Message Structures

The Communication class supports sending a fixed number of predefined message payload structures, each optimized for
a specific use case.

Each message type is associated with a unique message protocol code, which is used to instruct the receiver on how to
parse the message. The Communication class automatically handles the parsing and serialization of these message formats.

- **ModuleData:** Communicates the event state-code of the sender Module and includes an additional data object.\
  Use `SendDataMessage` to send Module messages to the PC. This method is specialized to send Module messages. 

```
Communication comm_class(Serial);  // Instantiates the Communication class.
Serial.begin(9600);  // Initializes serial interface.

const uint8_t module_type = 112        // Example module type
const uint8_t module_id = 12;          // Example module ID
const uint8_t command = 88;            // Example command code
const uint8_t event_code = 221;        // Example event code
const uint8_t prototype = 1;           // Prototype for OneUnsignedByte. Protocol codes are available from
                                       // communication_assets namespace.
const uint8_t test_object = 1;  // OneUnsignedByte

comm.SendDataMessage(module_type, module_id, command, event_code, prototype, test_object );
```

- **KernelData:** Similar to ModuleData, but used for messages sent by the Kernel.
  There is an overloaded version of `SendDataMessage` that does not take `module_type` and `module_id` arguments,
  which allows sending data messages from the Kernel class.
```
Communication comm_class(Serial);  // Instantiates the Communication class.
Serial.begin(9600);  // Initializes serial interface.

const uint8_t command = 88;            // Example command code
const uint8_t event_code = 221;        // Example event code
const uint8_t prototype = 1;           // Prototype for OneUnsignedByte. Protocol codes are available from
                                       // communication_assets namespace.
const uint8_t test_object = 1;  // OneUnsignedByte

comm.SendDataMessage(command, event_code, prototype, test_object );
```

- **ModuleState:** Used for sending event state codes from modules without additional data.\
  Use `SendStateMessage` to send Module states to the PC. This method is specialized to send Module messages. It
  packages the input data into the ModuleState structure and sends it to the connected PC.
```
Communication comm_class(Serial);  // Instantiates the Communication class.
Serial.begin(9600);  // Initializes serial interface.

const uint8_t module_type = 112        // Example module type
const uint8_t module_id = 12;          // Example module ID
const uint8_t command = 88;            // Example command code
const uint8_t event_code = 221;        // Example event code

comm_class.SendStateMessage(module_type, module_id, command, event_code);
```

- **KernelState:** Similar to ModuleState, but used for Kernel messages.\
  There is an overloaded version of  `SendStateMessage` that only takes `command` and `event_code` arguments, which
  allows sending data messages from the Kernel class.
```
Communication comm_class(Serial);  // Instantiates the Communication class.
Serial.begin(9600);  // Initializes serial interface.

const uint8_t command = 88;            // Example command code
const uint8_t event_code = 221;        // Example event code

comm_class.SendStateMessage(command, event_code);
```

#### Incoming Message Structures
When receiving incoming messages, there are two key functions to keep in mind:
- `ExtractModuleParameters()` extracts the parameter data transmitted with the ModuleParameters message and uses it to set
the input structure values. This method will fail if it is called for any other message type, including KernelParameters 
message.
- The method `ReceiveMessage()` parses the next available message received from the PC and stored inside the serial port 
reception buffer. If the received message is a ModuleParameters message, call `ExtractModuleParameters()` method to
finalize message parsing since `ReceiveMessage()` DOES NOT extract Module parameter data from the received message.

```
Communication comm_class(Serial);  // Instantiates the Communication class.
Serial.begin(9600);  // Initializes serial interface.

comm_class.ReceviveMessage(); 

struct DataMessage
{
uint8_t id = 1;
uint8_t data = 10;
} data_message;

bool success = comm_class.ExtractParameters(data_message);
```

#### Commands
This class supports various command types for controlling the behavior of modules and the Kernel. These commands
are sent through this class and are specified within different message types (e.g., **ModuleData**, **KernelData**). 
Each command typically contains a **command code**, which is a unique identifier for the operation to perform. Commands
can also include **return codes** to notify the sender that the command was received and processed successfully.

- **Module Commands**: These commands are sent to specific modules to perform certain actions. There are three main types:
    - **RepeatedModuleCommand**: A command that runs repeatedly or in cycles. It allows controlling module behavior
      on a timed interval.
    ```
    Communication comm_class(Serial);  // Instantiates the Communication class.
    Serial.begin(9600);  // Initializes serial interface.

    struct DataMessage
    {
    uint8_t id = 1;
    uint8_t data = 10;
    } data_message;

    comm_class.ReceviveMessage(); 
    comm_class.ExtractParameters(data_message);
    
    uint8_t module_type = static_cast<uint8_t>(comm_class.repeated_module_command.module_type);  // Extract module_type
    uint8_t module_id = static_cast<uint8_t>(comm_class.repeated_module_command.module_id);      // Extract module_id
    uint8_t return_code = static_cast<uint8_t>( comm_class.repeated_module_command.return_code); // Extract return_code
    uint8_t command = static_cast<uint8_t>(comm_class.repeated_module_command.command);          // Extract command
    bool noblock = static_cast<uint8_t>(comm_class.repeated_module_command.noblock);             // Extract noblock
    uint32_t cycle_delay = static_cast<uint32_t>(comm_class.repeated_module_command.cycle_delay);// Extract cycle_delay
    ```

    - **OneOffModuleCommand**: A single execution command that instructs the addressed Module to run the specified command
      exactly once (non-recurrently).
    ```
    Communication comm_class(Serial);  // Instantiates the Communication class.
    Serial.begin(9600);  // Initializes serial interface.

    struct DataMessage
    {
    uint8_t id = 1;
    uint8_t data = 10;
    } data_message;
    
    comm_class.ReceviveMessage(); 
    comm_class.ExtractParameters(data_message);
    
    uint8_t module_type = static_cast<uint8_t>(comm_class.one_off_module_command.module_type);  // Extract module_type
    uint8_t module_id = static_cast<uint8_t>(comm_class.one_off_module_command.module_id);      // Extract module_id
    uint8_t return_code = static_cast<uint8_t>( comm_class.one_off_module_command.return_code); // Extract return_code
    uint8_t command = static_cast<uint8_t>(comm_class.one_off_module_command.command);          // Extract command
    bool noblock = static_cast<bool>(comm_class.one_off_module_command.noblock);                // Extract noblock
    ```
    - **DequeModuleCommand**: A command that instructs the addressed Module to clear (empty) its command queue. Note that
      this does not terminate any active commands, and any active commands will eventually be allowed to finish.
    ```
    Communication comm_class(Serial);  // Instantiates the Communication class.
    Serial.begin(9600);  // Initializes serial interface.

    struct DataMessage
    {
    uint8_t id = 1;
    uint8_t data = 10;
    } data_message;
    
    comm_class.ReceviveMessage(); 
    comm_class.ExtractParameters(data_message);
    
    uint8_t module_type = static_cast<uint8_t>(comm_class.module_dequeue.module_type);    // Extract module_type
    uint8_t module_id = static_cast<uint8_t>(comm_class.module_dequeue.module_id);        // Extract module_id
    uint8_t return_code = static_cast<uint8_t>( comm_class.module_dequeue.return_code);   // Extract return_code
    ```

- **Kernel Commands**: These are commands sent to the Kernel to perform system-level operations. These commands are
  always one-off and execute immediately upon receipt.
```
Communication comm_class(Serial);  // Instantiates the Communication class.
Serial.begin(9600);  // Initializes serial interface.

struct DataMessage
{
uint8_t id = 1;
uint8_t data = 10;
} data_message;

comm_class.ReceviveMessage(); 
comm_class.ExtractParameters(data_message);

uint8_t return_code = static_cast<uint8_t>( comm_class.module_dequeue.return_code);   // Extract return_code
uint8_t command = static_cast<uint8_t>(comm_class.repeated_module_command.command);   // Extract command
```

## Developers

This section provides additional installation, dependency, and build-system instructions for the developers that want to
modify the source code of this library.

### Installing the library

1. If you do not already have it installed, install [Platformio](https://platformio.org/install/integration) either as
   a standalone IDE or as a plugin for your main C++ IDE. As part of this process, you may need to install a standalone
   version of [Python](https://www.python.org/downloads/). Note, for the rest of this guide, installing platformio CLI
   is
   sufficient.
2. Download this repository to your local machine using your preferred method, such as git-cloning.
3. ```cd``` to the root directory of the project using your CLI of choice.
4. Run ```pio --target upload -e ENVNAME``` command to compile and upload the library to your microcontroller. Replace
   the ```ENVNAME``` with the environment name for your board. Currently, the project is preconfigured to work for
   ```mega```, ```teensy41``` and ```due``` environments.
5. Optionally, run ```pio test -e ENVNAME``` command using the appropriate environment to test the library on your
   target platform

Note, if you are developing for a board that the project is not explicitly configured for, you will first need to edit
the platformio.ini file to support your target microcontroller by configuring a new environment.

### Additional Dependencies

In addition to installing platformio and main project dependencies, additionally install the following dependencies:

- [Tox](https://tox.wiki/en/4.15.0/user_guide.html), if you intend to use preconfigured tox-based project automation.
- [Doxygen](https://www.doxygen.nl/manual/install.html), if you want to generate C++ code documentation. Note, if you
  are not installing Tox, you will also need [Breathe](https://breathe.readthedocs.io/en/latest/) and
  [Sphinx](https://docs.readthedocs.io/en/stable/intro/getting-started-with-sphinx.html).

### Development Automation

To assist developers, this project comes with a set of fully configured 'tox'-based pipelines for verifying and building
the project. Each of the tox commands builds the necessary project dependencies in the isolated environment prior to
carrying out its tasks.

Below is a list of all available commands and their purpose:

- ```tox -e test-ENVNAME``` Builds the project and executes the tests stored in the /test directory using 'Unity' test
  framework. Note, replace the ```ENVNAME``` with the name of the tested environment. By default, the tox is configured
  to
  run tests for 'teensy41,' 'mega' and 'due' platforms. To add different environments, edit the tox.ini file.
- ```tox -e docs``` Uses Doxygen, Breathe and Sphinx to build the source code documentation from Doxygen-formatted
  docstrings, rendering a static API .html file.
- ```tox -e build-ENVNAME``` Builds the project for the specified environment (platform). Does not upload the built hex
  file to the board. Same ```ENVNAME``` directions apply as to the 'test' command.
- ```tox -e upload-ENVNAME``` Builds the project for the specified environment (platform) and uploads it to the
  connected board. Same ```ENVNAME``` directions apply as to the 'test' command.
- ```tox --parallel``` Carries out all commands listed above in-parallel (where possible). Remove the '--parallel'
  argument to run the commands sequentially. Note, this command will test, build and upload the library for all
  development platforms, which currently includes: 'teensy41,' 'mega' and 'due.'

## Authors

- Ivan Kondratyev ([Inkaros](https://github.com/Inkaros))

## License

This project is licensed under the GPL3 License: see the [LICENSE](LICENSE) file for details.

## Acknowledgments

- All Sun Lab [WEBSITE LINK STUB] members for providing the inspiration and comments during the development of this
  library.
<<<<<<< HEAD
- My NBB Cohort for answering 'random questions' pertaining to the desired library functionality.
- [PowerBroker2](https://github.com/PowerBroker2) and his
  [SerialTransfer](https://github.com/PowerBroker2/SerialTransfer) for inspiring this library and serving as an example
  and benchmark. This library is in some ways similar and in other ways different from his library, and it is
  highly encouraged to check SerialTransfer as a good alternative with non-overlapping functionality that may be better
  for your project.
=======
- [PowerBroker2](https://github.com/PowerBroker2) and his 
[SerialTransfer](https://github.com/PowerBroker2/SerialTransfer) for inspiring this library and serving as an example 
and benchmark. Check SerialTransfer as a good alternative with non-overlapping functionality that may be better for your
project.
>>>>>>> 7a2f0b3c
<|MERGE_RESOLUTION|>--- conflicted
+++ resolved
@@ -542,16 +542,7 @@
 
 - All Sun Lab [WEBSITE LINK STUB] members for providing the inspiration and comments during the development of this
   library.
-<<<<<<< HEAD
-- My NBB Cohort for answering 'random questions' pertaining to the desired library functionality.
-- [PowerBroker2](https://github.com/PowerBroker2) and his
-  [SerialTransfer](https://github.com/PowerBroker2/SerialTransfer) for inspiring this library and serving as an example
-  and benchmark. This library is in some ways similar and in other ways different from his library, and it is
-  highly encouraged to check SerialTransfer as a good alternative with non-overlapping functionality that may be better
-  for your project.
-=======
 - [PowerBroker2](https://github.com/PowerBroker2) and his 
 [SerialTransfer](https://github.com/PowerBroker2/SerialTransfer) for inspiring this library and serving as an example 
 and benchmark. Check SerialTransfer as a good alternative with non-overlapping functionality that may be better for your
-project.
->>>>>>> 7a2f0b3c
+project.