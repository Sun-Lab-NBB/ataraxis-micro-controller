--- conflicted
+++ resolved
@@ -258,11 +258,7 @@
             ResetTransmissionState();
 
             // Packages data into the message structure
-<<<<<<< HEAD
             communication_assets::DataMessage message{};
-=======
-            communication_assets::DataMessage message;
->>>>>>> beb52d22
             message.command = command;
             message.module_id = module_id;
             message.module_type = module_type;
